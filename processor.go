--- conflicted
+++ resolved
@@ -37,16 +37,12 @@
 	}).Debug("processed message")
 }
 
-<<<<<<< HEAD
-func (p *DefaultProcessor) OnRetry(_ Processable) {}
-=======
 func (p *DefaultProcessor) OnRetry(processable Processable) {
 	p.log.WithFields(cue.Fields{
 		"value": processable.Value(),
 		"key":   processable.Key(),
 	}).Warn("retrying failed message")
 }
->>>>>>> e0eb8c20
 
 func (p *DefaultProcessor) OnSkip(processable Processable, err error) {
 	// nolint: errcheck
