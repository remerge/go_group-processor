package groupprocessor

import (
	"errors"
	"time"

	"github.com/cenkalti/backoff"
	"github.com/rcrowley/go-metrics"
	"github.com/remerge/cue"
	wp "github.com/remerge/go-worker_pool"
)

// GroupProcessor can process messages in parallel using a LoadSaver and a
// Processor implementation
type GroupProcessor struct {
	*Config

	loadPool *wp.Pool
	savePool *wp.Pool

	loaded    metrics.Timer
	processed metrics.Timer
	retries   metrics.Counter
	skipped   metrics.Counter

	log cue.Logger
}

// Config is the configuration for a GroupProcessor
type Config struct {
	Name string

	MaxRetries    int
	NumLoadWorker int
	NumSaveWorker int
	TrackInterval time.Duration

	Processor Processor
	LoadSaver LoadSaver
}

// New creates a new GroupProcessor
func New(config *Config) (gp *GroupProcessor, err error) {
	gp = &GroupProcessor{Config: config}
	if err = gp.init(); err != nil {
		return nil, err
	}
	return gp, nil
}

func (gp *GroupProcessor) init() (err error) {
	if gp.Processor == nil {
		return errors.New("Processor does not exist")
	}
	if gp.LoadSaver == nil {
		return errors.New("LoadSaver does not exist")
	}

	gp.log = cue.NewLogger(gp.Name)

	gp.loadPool = wp.NewPool(gp.Name+".load", gp.NumLoadWorker, gp.loadWorker)
	gp.savePool = wp.NewPool(gp.Name+".save", gp.NumSaveWorker, gp.saveWorker)

	gp.loaded = metrics.GetOrRegisterTimer(gp.Name+" loaded", nil)
	gp.processed = metrics.GetOrRegisterTimer(gp.Name+" processed", nil)
	gp.retries = metrics.GetOrRegisterCounter(gp.Name+" retry", nil)
	gp.skipped = metrics.GetOrRegisterCounter(gp.Name+" skip", nil)

	return nil
}

func (gp *GroupProcessor) logMetrics() {
	gp.log.WithFields(cue.Fields{
		"loaded":      gp.loaded.Count(),
		"load_p95":    time.Duration(int64(gp.loaded.Percentile(0.95))),
		"load_m1":     int64(gp.loaded.Rate1()),
		"processed":   gp.processed.Count(),
		"process_p95": time.Duration(int64(gp.processed.Percentile(0.95))),
		"process_m1":  int64(gp.processed.Rate1()),
		"retries":     gp.retries.Count(),
		"skipped":     gp.skipped.Count(),
	}).Debug("messages")
}

func (gp *GroupProcessor) loadMsg(msg interface{}) {
	start := time.Now()
	defer gp.loaded.UpdateSince(start)

	processable := gp.LoadSaver.Load(msg)

	if processable != nil {
		gp.Processor.OnLoad(processable)
		gp.savePool.Send(processable.Key(), processable)
	}
}

func (gp *GroupProcessor) loadWorker(w *wp.Worker) {
	for {
		select {
		case <-w.Closer():
			w.Done()
			return
		case msg, ok := <-gp.Processor.Messages():
			if ok {
				gp.loadMsg(msg)
			} else {
				gp.log.Warn("trying to read from closed channel")
				w.Done()
				return
			}
		}
	}
}

func (gp *GroupProcessor) trySaveMsg(processable Processable) (err error) {
	start := time.Now()

	err = gp.LoadSaver.Save(processable)

	var processed bool
	if err != nil {
		processed = gp.LoadSaver.Fail(processable, err)
	} else {
		processed = gp.LoadSaver.Done(processable)
	}

	if processed {
		gp.Processor.OnProcessed(processable)
		gp.processed.UpdateSince(start)
		return nil
	}

	return err
}

func (gp *GroupProcessor) saveMsg(processable Processable) {
	var err error

	if err = gp.trySaveMsg(processable); err == nil {
		return
	}

	if gp.MaxRetries > 0 {
		bo := backoff.NewExponentialBackOff()
		for i := 0; i < gp.MaxRetries; i++ {
			gp.log.WithFields(cue.Fields{
				"key":     processable.Key(),
				"value":   processable.Value(),
				"backoff": bo,
			}).Warn("retrying failed message")
<<<<<<< HEAD
=======
			gp.Processor.OnRetry(processable)
>>>>>>> e0eb8c20
			time.Sleep(bo.NextBackOff())

			gp.retries.Inc(1)

			if err = gp.trySaveMsg(processable); err == nil {
				return
			}
		}
	}

	gp.Processor.OnSkip(processable, err)
	gp.skipped.Inc(1)
}

func (gp *GroupProcessor) saveWorker(w *wp.Worker) {
	for {
		select {
		case <-w.Closer():
			w.Done()
			return
		case msg, ok := <-w.Channel():
			if !ok {
				gp.log.Warn("trying to read from closed worker channel")
				continue
			}

			gp.saveMsg(msg.(Processable))
		}
	}
}

// Run the GroupProcessor consisting of trackPool, savePool and loadPool
func (gp *GroupProcessor) Run() {
	gp.savePool.Run()
	gp.loadPool.Run()
}

// Close all pools
func (gp *GroupProcessor) Close() {
	gp.log.Info("processor shutdown")
	gp.Processor.Close()

	gp.log.Info("load pool shutdown")
	gp.loadPool.Close()

	gp.log.Info("save pool shutdown")
	gp.savePool.Close()

	gp.log.Infof("group processor shutdown done")
}<|MERGE_RESOLUTION|>--- conflicted
+++ resolved
@@ -140,21 +140,9 @@
 		return
 	}
 
-	if gp.MaxRetries > 0 {
-		bo := backoff.NewExponentialBackOff()
-		for i := 0; i < gp.MaxRetries; i++ {
-			gp.log.WithFields(cue.Fields{
-				"key":     processable.Key(),
-				"value":   processable.Value(),
-				"backoff": bo,
-			}).Warn("retrying failed message")
-<<<<<<< HEAD
-=======
-			gp.Processor.OnRetry(processable)
->>>>>>> e0eb8c20
-			time.Sleep(bo.NextBackOff())
-
-			gp.retries.Inc(1)
+	for i := 0; i < gp.MaxRetries; i++ {
+		gp.Processor.OnRetry(processable)
+		gp.retries.Inc(1)
 
 			if err = gp.trySaveMsg(processable); err == nil {
 				return
